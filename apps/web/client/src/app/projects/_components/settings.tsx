--- conflicted
+++ resolved
@@ -53,11 +53,12 @@
                 },
             },
         );
-<<<<<<< HEAD
         // Invalidate queries to refresh UI
-        await utils.project.list.invalidate();
-        await utils.project.get.invalidate({ projectId: project.id });
-=======
+        await Promise.all([
+            utils.project.list.invalidate(),
+            utils.project.get.invalidate({ projectId: project.id })
+        ]);
+
         // Optimistically update list ordering and title immediately
         window.dispatchEvent(new CustomEvent('onlook_project_updated', {
             detail: {
@@ -70,7 +71,6 @@
             },
         }));
         window.dispatchEvent(new CustomEvent('onlook_project_modified', { detail: { id: project.id } }));
->>>>>>> 4184d25e
         setShowRenameDialog(false);
         refetch();
     };
